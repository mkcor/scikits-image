--- conflicted
+++ resolved
@@ -59,11 +59,7 @@
   From whom we borrowed the github+web tools / style.
 
 - Kyle Mandli
-<<<<<<< HEAD
-  CSV to ReST code for MATLAB comparison table.
+  CSV to ReST code for feature comparison table.
 
 - Brian Holt
-  Histograms of Oriented Gradients
-=======
-  CSV to ReST code for feature comparison table.
->>>>>>> 905f279e
+  Histograms of Oriented Gradients