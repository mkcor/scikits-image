import numpy as np
from itertools import product
from scipy.ndimage import generic_filter

from skimage.util import invert, view_as_windows
from ._rolling_ball_cy import apply_kernel, apply_kernel_nan


def rolling_ellipsoid(image, kernel_size=(100, 100), intensity_vertex=(100,),
                      has_nan=False):
    """Estimate background intensity using a rolling ellipsoid.

    The rolling ellipsoid algorithm estimates background intensity for a
    grayscale image in case of uneven exposure. It is a generalization of the
    frequently used rolling ball algorithm [1]_.

    Parameters
    ----------
    image : (N, M) ndarray
        The gray image to be filtered.
    kernel_size: two-element tuple, numeric, optional
        The length of the spatial vertices of the ellipsoid.
    intensity_vertex : scalar, numeric, optional
        The length of the intensity vertex of the ellipsoid.
    has_nan: bool, optional
        If ``False`` (default) assumes that none of the values in ``image``
        are ``np.nan``, and uses a faster implementation.

    Returns
    -------
    filtered_image : ndarray
        The image with background removed.

    Notes
    -----

    - For the pixel that has its background intensity estimated (at ``(0,0)``)
      the rolling ellipsoid method places an ellipsoid under it and
      raises the ellipsoid until it touches the image umbra at ``pos=(y,x)``.
      The background intensity is then estimated using the image intensity at 
      that position (``image[y, x]``) plus the difference of 
      ``intensity_vertex`` and the intensity of the ellipsoid at ``pos``. The 
      intensity of the ellipsoid is computed using the canonical ellipsis
      equation::

            semi_spatial = kernel_size / 2
            semi_vertex = intensity_vertex / 2
            np.sum((pos/semi_spatial)**2) + (intensity/semi_vertex)**2 = 1

    - This algorithm assums that low intensity values (black) corresponds to
      the background. If you have a light background, invert the image before
      passing it into the function, e.g., using `utils.invert`.
    - This algorithm is sensitive to noise (in particular salt-and-pepper
      noise). If this is a problem in your image, you can apply mild
      gaussian smoothing before passing the image to this function.

    References
    ----------
    .. [1] Sternberg, Stanley R. "Biomedical image processing." Computer 1
           (1983): 22-34. :DOI:`10.1109/MC.1983.1654163`

    Examples
    --------
    >>> import numpy as np
    >>> from skimage import data
<<<<<<< HEAD
    >>> from skimage.morphology import rolling_ball
    >>> result = rolling_ball(data.coins())
=======
    >>> from skimage.morphology import rolling_ellipsoid
    >>> result = rolling_ellipsoid(data.coins())

    References
    ----------
    .. [1] Sternberg, Stanley R. "Biomedical image processing." Computer 1
           (1983): 22-34. :DOI:`10.1109/MC.1983.1654163`
>>>>>>> 059650b6
    """

    kernel_size = np.asarray(kernel_size)
    if not np.issubdtype(kernel_size.dtype, np.number):
        raise ValueError(
            "kernel_size must be convertible to a numeric array.")
    if not kernel_size.shape == (2,):
        raise ValueError(
            "kernel_size must be a two element tuple.")
    if np.any(kernel_size <= 0):
        raise ValueError("All elements of kernel_size must be greater zero.")
    kernel_size = kernel_size / 2

    intensity_vertex = np.asarray(intensity_vertex)
    if not np.issubdtype(intensity_vertex.dtype, np.number):
        raise ValueError(
            "Intensity_vertex must be convertible to a numeric array.")
    if not intensity_vertex.shape == (2,):
        raise ValueError(
            "Intensity_vertex must be a scalar.")
    if np.any(intensity_vertex <= 0):
        raise ValueError("Intensity_vertex must be greater zero.")
    intensity_vertex = intensity_vertex / 2

    image = np.asarray(image)
    if not np.issubdtype(image.dtype, np.number):
        raise ValueError("Image must be of numeric type.")
    if image.ndim != 2:
        raise ValueError("Image must be a two dimensional array.")
    img = image.copy().astype(np.float_)

    kernel_size_y, kernel_size_x = np.round(kernel_size).astype(int)

    pad_amount = ((kernel_size_x, kernel_size_x),
                  (kernel_size_y, kernel_size_y))
    img = np.pad(img, pad_amount,  constant_values=np.Inf, mode="constant")

    tmp_x = np.arange(-kernel_size_x, kernel_size_x + 1)
    tmp_y = np.arange(-kernel_size_y, kernel_size_y + 1)
    x, y = np.meshgrid(tmp_x, tmp_y)

    kernel_size_y, kernel_size_x = kernel_size
    tmp = (x / kernel_size_x) ** 2 + (y / kernel_size_y) ** 2
    cap_height = intensity_vertex - intensity_vertex * \
        np.sqrt(np.clip(1 - tmp, 0, None))
    cap_height = cap_height.astype(np.float_)

    kernel = np.asarray(tmp <= 1, dtype=np.float_)
    kernel[kernel == 0] = np.Inf

    windowed = view_as_windows(img, kernel.shape)
    if has_nan:
        background = apply_kernel_nan(
            windowed, kernel, cap_height)
    else:
        background = apply_kernel(windowed, kernel, cap_height)

    background = background.astype(image.dtype)

    filtered_image = image - background

    return filtered_image


def rolling_ball(image, radius=50, has_nan=False):
    """
    Estimate background intensity using a rolling ball.

    The rolling ball algorithm estimates background intensity of a grayscale
    image in case of uneven exposure. It is frequently used in biomedical
    image processing and was first proposed by Stanley R. Sternberg (1983) in
    the paper Biomedical Image Processing [1]_.

    Parameters
    ----------
    image : (N, M) ndarray
        The gray image to be filtered.
    radius: scalar, numeric, optional
        The radius of the ball/sphere rolled in the image.
    has_nan: bool, optional
        If ``False`` (default) assumes that none of the values in ``image``
        are ``np.nan``, and uses a faster implementation.

    Returns
    -------
    filtered_image : ndarray
        The image with background removed.

    Notes
    -----
    - If you are using images with a dtype other than `image.dtype == np.uint8`
      you may want to consider using `skimage.morphology.rolling_ellipsoid`
      instead. It allows you to specify different parameters for the spacial
      and intensity dimensions.
    - This algorithm assums that low intensity values (black) corresponds to
      the background. If you have a light background, invert the image before
      passing it into the function, e.g., using `utils.invert`.
    - This algorithm is sensitive to noise (in particular salt-and-pepper
      noise). If this is a problem in your image, you can apply mild
      gaussian smoothing before passing the image to this function.

    References
    ----------
    .. [1] Sternberg, Stanley R. "Biomedical image processing." Computer 1
           (1983): 22-34. :DOI:`10.1109/MC.1983.1654163`

    Examples
    --------
    >>> import numpy as np
    >>> from skimage import data
    >>> from skimage.morphology import rolling_ball
    >>> result = rolling_ball(data.coins(), radius=200)
    """

    if not np.issubdtype(np.asarray(radius).dtype, np.number):
        raise ValueError("Radius must be a numeric type.")
    if radius <= 0:
        raise ValueError("Radius must be greater zero.")

    kernel = (radius * 2, radius * 2)
    intensity_vertex = radius * 2
    return rolling_ellipsoid(image, kernel, intensity_vertex, has_nan)<|MERGE_RESOLUTION|>--- conflicted
+++ resolved
@@ -63,18 +63,8 @@
     --------
     >>> import numpy as np
     >>> from skimage import data
-<<<<<<< HEAD
     >>> from skimage.morphology import rolling_ball
     >>> result = rolling_ball(data.coins())
-=======
-    >>> from skimage.morphology import rolling_ellipsoid
-    >>> result = rolling_ellipsoid(data.coins())
-
-    References
-    ----------
-    .. [1] Sternberg, Stanley R. "Biomedical image processing." Computer 1
-           (1983): 22-34. :DOI:`10.1109/MC.1983.1654163`
->>>>>>> 059650b6
     """
 
     kernel_size = np.asarray(kernel_size)
